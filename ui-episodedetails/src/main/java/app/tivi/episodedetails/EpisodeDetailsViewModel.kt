/*
 * Copyright 2018 Google LLC
 *
 * Licensed under the Apache License, Version 2.0 (the "License");
 * you may not use this file except in compliance with the License.
 * You may obtain a copy of the License at
 *
 *     http://www.apache.org/licenses/LICENSE-2.0
 *
 * Unless required by applicable law or agreed to in writing, software
 * distributed under the License is distributed on an "AS IS" BASIS,
 * WITHOUT WARRANTIES OR CONDITIONS OF ANY KIND, either express or implied.
 * See the License for the specific language governing permissions and
 * limitations under the License.
 */

package app.tivi.episodedetails

import android.app.Activity
import androidx.compose.runtime.Stable
import app.tivi.api.UiError
import app.tivi.base.InvokeError
import app.tivi.base.InvokeStarted
import app.tivi.base.InvokeStatus
import app.tivi.base.InvokeSuccess
import app.tivi.domain.interactors.AddEpisodeWatch
import app.tivi.domain.interactors.RemoveEpisodeWatch
import app.tivi.domain.interactors.RemoveEpisodeWatches
import app.tivi.domain.interactors.UpdateEpisodeDetails
import app.tivi.domain.observers.ObserveEpisodeDetails
import app.tivi.domain.observers.ObserveEpisodeWatches
import app.tivi.ui.SnackbarManager
import app.tivi.util.Logger
import app.tivi.util.ObservableLoadingCounter
import dagger.assisted.Assisted
import dagger.assisted.AssistedFactory
import dagger.assisted.AssistedInject
import dagger.hilt.EntryPoint
import dagger.hilt.InstallIn
import dagger.hilt.android.EntryPointAccessors
import dagger.hilt.android.components.ActivityComponent
import kotlinx.coroutines.CoroutineScope
import kotlinx.coroutines.flow.Flow
import kotlinx.coroutines.flow.MutableSharedFlow
<<<<<<< HEAD
import kotlinx.coroutines.flow.SharingStarted.Companion.WhileSubscribed
=======
import kotlinx.coroutines.flow.SharingStarted
import kotlinx.coroutines.flow.StateFlow
>>>>>>> 5b0f9b9f
import kotlinx.coroutines.flow.collect
import kotlinx.coroutines.flow.combine
import kotlinx.coroutines.flow.stateIn
import kotlinx.coroutines.launch
import org.threeten.bp.OffsetDateTime

/**
 * Creates an injected [EpisodeDetailsViewModel] using Hilt.
 */
fun createEpisodeDetailsViewModel(
    episodeId: Long,
    activity: Activity,
    coroutineScope: CoroutineScope,
): EpisodeDetailsViewModel {
    // Use Hilt EntryPointAccessors to create an injected assisted factory,
    // then create a ViewModel with the given episodeId. This is remember-ed using the
    // id as the key, so it will be 'cleared' if the ID changes
    return EntryPointAccessors.fromActivity(
        activity,
        EpisodeDetailsViewModelEntryPoint::class.java
    ).factory().create(
        episodeId = episodeId,
        coroutineScope = coroutineScope,
    )
}

/**
 * A [EntryPoint] which allows us to inject using Hilt on-demand.
 *
 * See https://developer.android.com/training/dependency-injection/hilt-android#not-supported
 */
@EntryPoint
@InstallIn(ActivityComponent::class)
internal interface EpisodeDetailsViewModelEntryPoint {
    fun factory(): EpisodeDetailsViewModelFactory
}

/**
 * Our Hilt [AssistedFactory] which allows us to inject a [EpisodeDetailsViewModel], but
 * also pass in the `episodeId`.
 */
@AssistedFactory
internal interface EpisodeDetailsViewModelFactory {
    fun create(
        episodeId: Long,
        coroutineScope: CoroutineScope
    ): EpisodeDetailsViewModel
}

@Stable
class EpisodeDetailsViewModel @AssistedInject constructor(
    @Assisted private val coroutineScope: CoroutineScope,
    @Assisted private val episodeId: Long,
    private val updateEpisodeDetails: UpdateEpisodeDetails,
    observeEpisodeDetails: ObserveEpisodeDetails,
    observeEpisodeWatches: ObserveEpisodeWatches,
    private val addEpisodeWatch: AddEpisodeWatch,
    private val removeEpisodeWatches: RemoveEpisodeWatches,
    private val removeEpisodeWatch: RemoveEpisodeWatch,
    private val logger: Logger,
    private val snackbarManager: SnackbarManager,
) {
    private val loadingState = ObservableLoadingCounter()

    private val pendingActions = MutableSharedFlow<EpisodeDetailsAction>()

<<<<<<< HEAD
    /**
     * Our main 'ui state' flow. We use stateIn() to make it a hot flow which remains active
     * for 5 seconds after all collectors are removed. This useful for when the app goes into
     * the background as our composables use flowWithLifecycle().
     *
     * See https://medium.com/androiddevelopers/migrating-from-livedata-to-kotlins-flow-379292f419fb
     */
    val state: Flow<EpisodeDetailsViewState> = combine(
        observeEpisodeDetails.observe(),
        observeEpisodeWatches.observe(),
=======
    val state: StateFlow<EpisodeDetailsViewState> = combine(
        observeEpisodeDetails.flow,
        observeEpisodeWatches.flow,
>>>>>>> 5b0f9b9f
        loadingState.observable,
        snackbarManager.errors,
    ) { episodeDetails, episodeWatches, refreshing, error ->
        EpisodeDetailsViewState(
            episode = episodeDetails.episode,
            season = episodeDetails.season,
            watches = episodeWatches,
            canAddEpisodeWatch = episodeDetails.episode?.firstAired?.isBefore(OffsetDateTime.now())
                ?: true,
            refreshing = refreshing,
            error = error,
        )
    }.stateIn(
<<<<<<< HEAD
        scope = coroutineScope,
        started = WhileSubscribed(5000),
=======
        scope = viewModelScope,
        started = SharingStarted.WhileSubscribed(5000),
>>>>>>> 5b0f9b9f
        initialValue = EpisodeDetailsViewState.Empty,
    )

    init {
        coroutineScope.launch {
            pendingActions.collect { action ->
                when (action) {
                    EpisodeDetailsAction.RefreshAction -> refresh(true)
                    EpisodeDetailsAction.AddEpisodeWatchAction -> markWatched()
                    EpisodeDetailsAction.RemoveAllEpisodeWatchesAction -> markUnwatched()
                    is EpisodeDetailsAction.RemoveEpisodeWatchAction -> removeWatchEntry(action)
                    EpisodeDetailsAction.ClearError -> snackbarManager.removeCurrentError()
                }
            }
        }

        observeEpisodeDetails(ObserveEpisodeDetails.Params(episodeId))
        observeEpisodeWatches(ObserveEpisodeWatches.Params(episodeId))

        refresh(false)
    }

    internal fun submitAction(action: EpisodeDetailsAction) {
        coroutineScope.launch {
            pendingActions.emit(action)
        }
    }

    private fun refresh(fromUserInteraction: Boolean) {
        updateEpisodeDetails(
            UpdateEpisodeDetails.Params(episodeId, fromUserInteraction)
        ).watchStatus()
    }

    private fun removeWatchEntry(action: EpisodeDetailsAction.RemoveEpisodeWatchAction) {
        removeEpisodeWatch(RemoveEpisodeWatch.Params(action.watchId)).watchStatus()
    }

    private fun markWatched() {
        addEpisodeWatch(AddEpisodeWatch.Params(episodeId, OffsetDateTime.now())).watchStatus()
    }

    private fun markUnwatched() {
        removeEpisodeWatches(RemoveEpisodeWatches.Params(episodeId)).watchStatus()
    }

    private fun Flow<InvokeStatus>.watchStatus() = coroutineScope.launch { collectStatus() }

    private suspend fun Flow<InvokeStatus>.collectStatus() = collect { status ->
        when (status) {
            InvokeStarted -> loadingState.addLoader()
            InvokeSuccess -> loadingState.removeLoader()
            is InvokeError -> {
                logger.i(status.throwable)
                snackbarManager.addError(UiError(status.throwable))
                loadingState.removeLoader()
            }
        }
    }
}<|MERGE_RESOLUTION|>--- conflicted
+++ resolved
@@ -42,12 +42,8 @@
 import kotlinx.coroutines.CoroutineScope
 import kotlinx.coroutines.flow.Flow
 import kotlinx.coroutines.flow.MutableSharedFlow
-<<<<<<< HEAD
-import kotlinx.coroutines.flow.SharingStarted.Companion.WhileSubscribed
-=======
 import kotlinx.coroutines.flow.SharingStarted
 import kotlinx.coroutines.flow.StateFlow
->>>>>>> 5b0f9b9f
 import kotlinx.coroutines.flow.collect
 import kotlinx.coroutines.flow.combine
 import kotlinx.coroutines.flow.stateIn
@@ -114,7 +110,6 @@
 
     private val pendingActions = MutableSharedFlow<EpisodeDetailsAction>()
 
-<<<<<<< HEAD
     /**
      * Our main 'ui state' flow. We use stateIn() to make it a hot flow which remains active
      * for 5 seconds after all collectors are removed. This useful for when the app goes into
@@ -122,14 +117,9 @@
      *
      * See https://medium.com/androiddevelopers/migrating-from-livedata-to-kotlins-flow-379292f419fb
      */
-    val state: Flow<EpisodeDetailsViewState> = combine(
-        observeEpisodeDetails.observe(),
-        observeEpisodeWatches.observe(),
-=======
     val state: StateFlow<EpisodeDetailsViewState> = combine(
         observeEpisodeDetails.flow,
         observeEpisodeWatches.flow,
->>>>>>> 5b0f9b9f
         loadingState.observable,
         snackbarManager.errors,
     ) { episodeDetails, episodeWatches, refreshing, error ->
@@ -143,13 +133,8 @@
             error = error,
         )
     }.stateIn(
-<<<<<<< HEAD
         scope = coroutineScope,
-        started = WhileSubscribed(5000),
-=======
-        scope = viewModelScope,
         started = SharingStarted.WhileSubscribed(5000),
->>>>>>> 5b0f9b9f
         initialValue = EpisodeDetailsViewState.Empty,
     )
 
