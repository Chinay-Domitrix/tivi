<?xml version="1.0" encoding="utf-8"?>
<!--
  ~ Copyright 2017 Google LLC.
  ~
  ~ Licensed under the Apache License, Version 2.0 (the "License");
  ~ you may not use this file except in compliance with the License.
  ~ You may obtain a copy of the License at
  ~
  ~     http://www.apache.org/licenses/LICENSE-2.0
  ~
  ~ Unless required by applicable law or agreed to in writing, software
  ~ distributed under the License is distributed on an "AS IS" BASIS,
  ~ WITHOUT WARRANTIES OR CONDITIONS OF ANY KIND, either express or implied.
  ~ See the License for the specific language governing permissions and
  ~ limitations under the License.
  ~
  -->

<manifest xmlns:android="http://schemas.android.com/apk/res/android"
    xmlns:tools="http://schemas.android.com/tools"
    package="app.tivi">

    <uses-permission android:name="android.permission.INTERNET" />

    <application
        android:name=".TiviApplication"
        android:allowBackup="true"
        android:icon="@mipmap/ic_launcher"
        android:label="@string/app_name"
        android:supportsRtl="true"
        android:theme="@style/Theme.Tivi">

        <activity
            android:name=".home.MainActivity"
            android:configChanges="colorMode|density|fontScale|keyboard|keyboardHidden|layoutDirection|locale|mcc|mnc|navigation|orientation|screenLayout|screenSize|smallestScreenSize|touchscreen|uiMode"
            android:launchMode="singleTask"
<<<<<<< HEAD
            android:theme="@style/Theme.Tivi.Home"
            android:configChanges="colorMode|density|fontScale|keyboard|keyboardHidden|layoutDirection|locale|mcc|mnc|navigation|orientation|screenLayout|screenSize|smallestScreenSize|touchscreen|uiMode">
=======
            android:resizeableActivity="true"
            android:theme="@style/Theme.Tivi.Home"
            tools:targetApi="n">
>>>>>>> 5b0f9b9f
            <intent-filter>
                <action android:name="android.intent.action.MAIN" />
                <category android:name="android.intent.category.LAUNCHER" />
            </intent-filter>
        </activity>

        <activity
            android:name="net.openid.appauth.RedirectUriReceiverActivity"
            tools:node="replace">
            <intent-filter>
                <action android:name="android.intent.action.VIEW" />

                <category android:name="android.intent.category.DEFAULT" />
                <category android:name="android.intent.category.BROWSABLE" />

                <data
                    android:host="auth"
                    android:path="/oauth2callback"
                    android:scheme="${applicationId}" />

            </intent-filter>
        </activity>

        <provider
            android:name="androidx.startup.InitializationProvider"
            android:authorities="${applicationId}.androidx-startup"
            android:exported="false"
            tools:node="merge">
            <!-- Disable the WorkManager default initializer since
                 we are providing our own configuration. -->
            <meta-data
                android:name="androidx.work.WorkManagerInitializer"
                android:value="androidx.startup"
                tools:node="remove" />
        </provider>

        <meta-data
            android:name="preloaded_fonts"
            android:resource="@array/preloaded_fonts" />

        <meta-data
            android:name="google_analytics_adid_collection_enabled"
            android:value="false" />

    </application>

    <queries>
        <intent>
            <action android:name="android.intent.action.VIEW" />
            <category android:name="android.intent.category.BROWSABLE" />
            <data android:scheme="https" />
        </intent>

        <intent>
            <action android:name="android.support.customtabs.action.CustomTabsService" />
        </intent>
    </queries>

</manifest><|MERGE_RESOLUTION|>--- conflicted
+++ resolved
@@ -32,16 +32,11 @@
 
         <activity
             android:name=".home.MainActivity"
+            android:launchMode="singleTask"
             android:configChanges="colorMode|density|fontScale|keyboard|keyboardHidden|layoutDirection|locale|mcc|mnc|navigation|orientation|screenLayout|screenSize|smallestScreenSize|touchscreen|uiMode"
-            android:launchMode="singleTask"
-<<<<<<< HEAD
-            android:theme="@style/Theme.Tivi.Home"
-            android:configChanges="colorMode|density|fontScale|keyboard|keyboardHidden|layoutDirection|locale|mcc|mnc|navigation|orientation|screenLayout|screenSize|smallestScreenSize|touchscreen|uiMode">
-=======
             android:resizeableActivity="true"
             android:theme="@style/Theme.Tivi.Home"
             tools:targetApi="n">
->>>>>>> 5b0f9b9f
             <intent-filter>
                 <action android:name="android.intent.action.MAIN" />
                 <category android:name="android.intent.category.LAUNCHER" />
