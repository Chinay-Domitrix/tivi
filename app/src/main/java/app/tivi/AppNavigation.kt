--- conflicted
+++ resolved
@@ -18,14 +18,10 @@
 
 import android.app.Activity
 import androidx.compose.runtime.Composable
-<<<<<<< HEAD
-import androidx.compose.runtime.getValue
 import androidx.compose.runtime.remember
 import androidx.compose.runtime.rememberCoroutineScope
 import androidx.compose.ui.platform.LocalContext
-=======
 import androidx.compose.ui.Modifier
->>>>>>> 5b0f9b9f
 import androidx.compose.ui.window.Dialog
 import androidx.navigation.NavController
 import androidx.navigation.NavGraphBuilder
@@ -128,24 +124,14 @@
         route = Screen.Discover.route,
         startDestination = LeafScreen.Discover.createRoute(Screen.Discover)
     ) {
-<<<<<<< HEAD
-        addDiscover(navController)
-        addAccount(navController, openSettings)
-        addShowDetails(navController)
-        addEpisodeDetails(navController, viewModelStore)
-        addRecommendedShows(navController)
-        addTrendingShows(navController)
-        addPopularShows(navController)
-=======
         addDiscover(navController, Screen.Discover)
         addAccount(navController, Screen.Discover, openSettings)
         addShowDetails(navController, Screen.Discover)
         addShowSeasons(navController, Screen.Discover)
-        addEpisodeDetails(navController, Screen.Discover)
+        addEpisodeDetails(navController, Screen.Discover, viewModelStore)
         addRecommendedShows(navController, Screen.Discover)
         addTrendingShows(navController, Screen.Discover)
         addPopularShows(navController, Screen.Discover)
->>>>>>> 5b0f9b9f
     }
 }
 
@@ -158,18 +144,11 @@
         route = Screen.Following.route,
         startDestination = LeafScreen.Following.createRoute(Screen.Following)
     ) {
-<<<<<<< HEAD
-        addFollowedShows(navController)
-        addAccount(navController, openSettings)
-        addShowDetails(navController)
-        addEpisodeDetails(navController, viewModelStore)
-=======
         addFollowedShows(navController, Screen.Following)
         addAccount(navController, Screen.Following, openSettings)
         addShowDetails(navController, Screen.Following)
         addShowSeasons(navController, Screen.Following)
-        addEpisodeDetails(navController, Screen.Following)
->>>>>>> 5b0f9b9f
+        addEpisodeDetails(navController, Screen.Following, viewModelStore)
     }
 }
 
@@ -182,18 +161,11 @@
         route = Screen.Watched.route,
         startDestination = LeafScreen.Watched.createRoute(Screen.Watched)
     ) {
-<<<<<<< HEAD
-        addWatchedShows(navController)
-        addAccount(navController, openSettings)
-        addShowDetails(navController)
-        addEpisodeDetails(navController, viewModelStore)
-=======
         addWatchedShows(navController, Screen.Watched)
         addAccount(navController, Screen.Watched, openSettings)
         addShowDetails(navController, Screen.Watched)
         addShowSeasons(navController, Screen.Watched)
-        addEpisodeDetails(navController, Screen.Watched)
->>>>>>> 5b0f9b9f
+        addEpisodeDetails(navController, Screen.Watched, viewModelStore)
     }
 }
 
@@ -206,18 +178,11 @@
         route = Screen.Search.route,
         startDestination = LeafScreen.Search.createRoute(Screen.Search)
     ) {
-<<<<<<< HEAD
-        addSearch(navController)
-        addAccount(navController, openSettings)
-        addShowDetails(navController)
-        addEpisodeDetails(navController, viewModelStore)
-=======
         addSearch(navController, Screen.Search)
         addAccount(navController, Screen.Search, openSettings)
         addShowDetails(navController, Screen.Search)
         addShowSeasons(navController, Screen.Search)
-        addEpisodeDetails(navController, Screen.Search)
->>>>>>> 5b0f9b9f
+        addEpisodeDetails(navController, Screen.Search, viewModelStore)
     }
 }
 
@@ -322,11 +287,8 @@
 
 private fun NavGraphBuilder.addEpisodeDetails(
     navController: NavController,
-<<<<<<< HEAD
+    root: Screen,
     viewModelStore: ViewModelStore,
-=======
-    root: Screen,
->>>>>>> 5b0f9b9f
 ) {
     composable(
         route = LeafScreen.EpisodeDetails.createRoute(root),
@@ -349,12 +311,8 @@
         }
 
         EpisodeDetails(
-<<<<<<< HEAD
             viewModel = viewModel,
-            navigateUp = { navController.popBackStack() },
-=======
-            navigateUp = navController::navigateUp,
->>>>>>> 5b0f9b9f
+            navigateUp = navController::navigateUp,
         )
     }
 }
